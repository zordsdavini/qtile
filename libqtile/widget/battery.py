import cairo
import os

from libqtile import bar, hook, manager
import base

BAT_DIR = '/sys/class/power_supply'
CHARGED = 'Full'
CHARGING = 'Charging'
DISCHARGING = 'Discharging'
UNKNOWN = 'Unknown'

def default_icon_path():
    # default icons are in libqtile/resources/battery-icons
    root = os.sep.join(os.path.abspath(__file__).split(os.sep)[:-2])
    return os.path.join(root, 'resources', 'battery-icons')


class _Battery(base._TextBox):
    defaults = manager.Defaults(
        ('font', 'Arial', 'Text font'),
        ('fontsize', None, 'Font pixel size. Calculated if None.'),
        ('padding', 3, 'Padding left and right. Calculated if None.'),
        ('background', None, 'Background colour.'),
        ('foreground', '#ffffff', 'Foreground colour.'),
        ('battery_name', 'BAT0', 'ACPI name of a battery, usually BAT0'),
        ('status_file', 'status', 'Name of status file in'
         ' /sys/class/power_supply/battery_name'),
        ('energy_now_file', 'energy_now', 'Name of file with the '
         'current energy in /sys/class/power_supply/battery_name'),
        ('energy_full_file', 'energy_full', 'Name of file with the maximum'
         ' energy in /sys/class/power_supply/battery_name'),
        ('power_now_file', 'power_now', 'Name of file with the current'
         ' power draw in /sys/class/power_supply/battery_name'),
        ('update_delay', 1, 'The delay in seconds between updates'),
    )

    def _get_param(self, name):
        try:
            with open(
                os.path.join(BAT_DIR, self.battery_name, name), 'r') as f:
                return f.read().strip()
        except IOError:
            if name == 'current_now':
                return 0
        except Exception:
            self.log.exception("Failed to get %s" % name)

    def _get_info(self):
        try:
            info = {
                'stat': self._get_param(self.status_file),
                'now': float(self._get_param(self.energy_now_file)),
                'full': float(self._get_param(self.energy_full_file)),
                'power': float(self._get_param(self.power_now_file)),
                }
        except TypeError:
            return False
        return info


class Battery(_Battery):
    """
        A simple but flexible text-based battery widget.
    """
    defaults = manager.Defaults(
        ('low_foreground', 'FF0000', 'font color when battery is low'),
        ('format', '{char} {percent:2.0%} {hour:d}:{min:02d}',
         'Display format'),
        ('charge_char', '^', 'Character to indicate the battery is charging'),
        ('discharge_char', 'V', 'Character to indicate the battery'
         ' is discharging'),
        *_Battery.defaults.defaults
    )

    def __init__(self, low_percentage=0.10, width=bar.CALCULATED, **config):
        base._TextBox.__init__(self, "BAT", **config)
        self.low_percentage = low_percentage

    def _configure(self, qtile, bar):
        base._TextBox._configure(self, qtile, bar)
        self.timeout_add(self.update_delay, self.update)

    def _get_text(self):
        info = self._get_info()
        if info == False:
            return 'Error'

<<<<<<< HEAD
        try:
            if stat == DISCHARGING:
                char = self.discharge_char
                time = now / power
            elif stat == CHARGING:
                char = self.charge_char
                time = (full - now) / power
            else:
                return 'Full'
        except ZeroDivisionError:
            return 'Inf'
=======
        ## Set the charging character
        if info['stat'] == DISCHARGING:
            char = self.discharge_char
            time = info['now'] / info['power']
        elif info['stat'] == CHARGING:
            char = self.charge_char
            time = (info['full'] - info['now']) / info['power']
        else:
            return 'Full'
>>>>>>> ddd115b3

        ## Calculate the battery percentage and time left
        hour = int(time)
        min = int(time * 60) % 60
        percent = info['now'] / info['full']
        if info['stat'] == DISCHARGING and percent < self.low_percentage:
            self.layout.colour = self.low_foreground
        else:
            self.layout.colour = self.foreground

        return self.format.format(char=char,
                           percent=percent,
                           hour=hour, min=min)

    def update(self):
        ntext = self._get_text()
        if ntext != self.text:
            self.text = ntext
            self.bar.draw()
        return True


class BatteryIcon(_Battery):
    ''' Battery life indicator widget '''

    defaults = manager.Defaults(
        ('theme_path', default_icon_path(), 'Path of the icons'),
        ('custom_icons', {}, 'dict containing key->filename icon map'),
        *_Battery.defaults.defaults
    )

    def __init__(self, **config):
        base._TextBox.__init__(self, '0', width=bar.CALCULATED, **config)
        if self.theme_path:
            self.width_type = bar.STATIC
            self.width = 0
        self.surfaces = {}
        self.current_icon = 'battery-missing'
        self.icons = dict([(x, '{0}.png'.format(x)) for x in (
            'battery-missing',
            'battery-caution',
            'battery-low',
            'battery-good',
            'battery-full',
            'battery-caution-charging',
            'battery-low-charging',
            'battery-good-charging',
            'battery-full-charging',
            'battery-full-charged',
        )])
        self.icons.update(self.custom_icons)

    def _configure(self, qtile, bar):
        base._TextBox._configure(self, qtile, bar)
        self.setup_images()
        self.timeout_add(self.update_delay, self.update)

    def _get_icon_key(self):
        key = 'battery'
        info = self._get_info()
        if info == False:
            key += '-missing'
        else:
            percent = info['now'] / info['full']
            if percent < .2:
                key += '-caution'
            elif percent < .4:
                key += '-low'
            elif percent < .8:
                key += '-good'
            else:
                key += '-full'

            if info['stat'] == CHARGING:
                key += '-charging'
            elif info['stat'] == CHARGED:
                key += '-charged'
        return key

    def update(self):
        icon = self._get_icon_key()
        if icon != self.current_icon:
            self.current_icon = icon
            self.draw()
        return True

    def draw(self):
        self.drawer.clear(self.bar.background)
        self.drawer.ctx.set_source(self.surfaces[self.current_icon])
        self.drawer.ctx.paint()
        self.drawer.draw(self.offset, self.width)

    def setup_images(self):
        for key, name in self.icons.iteritems():
            try:
                img = cairo.ImageSurface.create_from_png(
                    os.path.join(self.theme_path, name))
            except cairo.Error:
                self.theme_path = None
                self.qtile.log.exception('Volume switching to text mode')
                return
            input_width = img.get_width()
            input_height = img.get_height()

            sp = input_height / float(self.bar.height - 1)

            width = input_width / sp
            if width > self.width:
                self.width = int(width) + self.actual_padding * 2

            imgpat = cairo.SurfacePattern(img)

            scaler = cairo.Matrix()

            scaler.scale(sp, sp)
            scaler.translate(self.actual_padding * -1, 0)
            imgpat.set_matrix(scaler)

            imgpat.set_filter(cairo.FILTER_BEST)
            self.surfaces[key] = imgpat<|MERGE_RESOLUTION|>--- conflicted
+++ resolved
@@ -1,7 +1,7 @@
 import cairo
 import os
 
-from libqtile import bar, hook, manager
+from libqtile import bar, manager
 import base
 
 BAT_DIR = '/sys/class/power_supply'
@@ -9,6 +9,7 @@
 CHARGING = 'Charging'
 DISCHARGING = 'Discharging'
 UNKNOWN = 'Unknown'
+
 
 def default_icon_path():
     # default icons are in libqtile/resources/battery-icons
@@ -86,29 +87,17 @@
         if info == False:
             return 'Error'
 
-<<<<<<< HEAD
         try:
-            if stat == DISCHARGING:
+            if info['stat'] == DISCHARGING:
                 char = self.discharge_char
-                time = now / power
-            elif stat == CHARGING:
+                time = info['now'] / info['power']
+            elif info['stat'] == CHARGING:
                 char = self.charge_char
-                time = (full - now) / power
+                time = (info['full'] - info['now']) / info['power']
             else:
                 return 'Full'
         except ZeroDivisionError:
             return 'Inf'
-=======
-        ## Set the charging character
-        if info['stat'] == DISCHARGING:
-            char = self.discharge_char
-            time = info['now'] / info['power']
-        elif info['stat'] == CHARGING:
-            char = self.charge_char
-            time = (info['full'] - info['now']) / info['power']
-        else:
-            return 'Full'
->>>>>>> ddd115b3
 
         ## Calculate the battery percentage and time left
         hour = int(time)
